/*
 * Licensed to the Apache Software Foundation (ASF) under one or more
 * contributor license agreements.  See the NOTICE file distributed with
 * this work for additional information regarding copyright ownership.
 * The ASF licenses this file to You under the Apache License, Version 2.0
 * (the "License"); you may not use this file except in compliance with
 * the License.  You may obtain a copy of the License at
 *
 *     http://www.apache.org/licenses/LICENSE-2.0
 *
 * Unless required by applicable law or agreed to in writing, software
 * distributed under the License is distributed on an "AS IS" BASIS,
 * WITHOUT WARRANTIES OR CONDITIONS OF ANY KIND, either express or implied.
 * See the License for the specific language governing permissions and
 * limitations under the License.
 */
package org.apache.rocketmq.tools.command;

import ch.qos.logback.classic.LoggerContext;
import ch.qos.logback.classic.joran.JoranConfigurator;
import java.nio.file.Files;
import java.nio.file.Paths;
import java.util.ArrayList;
import java.util.List;
import org.apache.commons.cli.CommandLine;
import org.apache.commons.cli.Options;
import org.apache.commons.cli.PosixParser;
import org.apache.rocketmq.acl.common.AclUtils;
import org.apache.rocketmq.common.MQVersion;
import org.apache.rocketmq.common.MixAll;
import org.apache.rocketmq.remoting.RPCHook;
import org.apache.rocketmq.remoting.protocol.RemotingCommand;
import org.apache.rocketmq.srvutil.ServerUtil;
import org.apache.rocketmq.tools.command.acl.ClusterAclConfigVersionListSubCommand;
import org.apache.rocketmq.tools.command.acl.DeleteAccessConfigSubCommand;
import org.apache.rocketmq.tools.command.acl.GetAccessConfigSubCommand;
import org.apache.rocketmq.tools.command.acl.UpdateAccessConfigSubCommand;
import org.apache.rocketmq.tools.command.acl.UpdateGlobalWhiteAddrSubCommand;
import org.apache.rocketmq.tools.command.broker.BrokerConsumeStatsSubCommad;
import org.apache.rocketmq.tools.command.broker.BrokerStatusSubCommand;
import org.apache.rocketmq.tools.command.broker.CleanExpiredCQSubCommand;
import org.apache.rocketmq.tools.command.broker.CleanUnusedTopicCommand;
import org.apache.rocketmq.tools.command.broker.DeleteExpiredCommitLogSubCommand;
import org.apache.rocketmq.tools.command.broker.GetBrokerConfigCommand;
import org.apache.rocketmq.tools.command.broker.GetBrokerEpochSubCommand;
import org.apache.rocketmq.tools.command.broker.ResetMasterFlushOffsetSubCommand;
import org.apache.rocketmq.tools.command.broker.SendMsgStatusCommand;
import org.apache.rocketmq.tools.command.broker.UpdateBrokerConfigSubCommand;
import org.apache.rocketmq.tools.command.cluster.CLusterSendMsgRTCommand;
import org.apache.rocketmq.tools.command.cluster.ClusterListSubCommand;
import org.apache.rocketmq.tools.command.connection.ConsumerConnectionSubCommand;
import org.apache.rocketmq.tools.command.connection.ProducerConnectionSubCommand;
import org.apache.rocketmq.tools.command.consumer.ConsumerProgressSubCommand;
import org.apache.rocketmq.tools.command.consumer.ConsumerStatusSubCommand;
import org.apache.rocketmq.tools.command.consumer.DeleteSubscriptionGroupCommand;
import org.apache.rocketmq.tools.command.consumer.GetConsumerConfigSubCommand;
import org.apache.rocketmq.tools.command.consumer.SetConsumeModeSubCommand;
import org.apache.rocketmq.tools.command.consumer.StartMonitoringSubCommand;
import org.apache.rocketmq.tools.command.consumer.UpdateSubGroupSubCommand;
import org.apache.rocketmq.tools.command.container.AddBrokerSubCommand;
import org.apache.rocketmq.tools.command.container.RemoveBrokerSubCommand;
import org.apache.rocketmq.tools.command.controller.CleanControllerBrokerDataSubCommand;
import org.apache.rocketmq.tools.command.controller.GetControllerConfigSubCommand;
import org.apache.rocketmq.tools.command.controller.GetControllerMetaDataSubCommand;
import org.apache.rocketmq.tools.command.controller.ReElectMasterSubCommand;
import org.apache.rocketmq.tools.command.controller.UpdateControllerConfigSubCommand;
import org.apache.rocketmq.tools.command.export.ExportConfigsCommand;
import org.apache.rocketmq.tools.command.export.ExportMetadataCommand;
import org.apache.rocketmq.tools.command.export.ExportMetricsCommand;
import org.apache.rocketmq.tools.command.ha.GetSyncStateSetSubCommand;
import org.apache.rocketmq.tools.command.ha.HAStatusSubCommand;
import org.apache.rocketmq.tools.command.message.CheckMsgSendRTCommand;
import org.apache.rocketmq.tools.command.message.ConsumeMessageCommand;
import org.apache.rocketmq.tools.command.message.DumpCompactionLogCommand;
import org.apache.rocketmq.tools.command.message.PrintMessageByQueueCommand;
import org.apache.rocketmq.tools.command.message.PrintMessageSubCommand;
import org.apache.rocketmq.tools.command.message.QueryMsgByIdSubCommand;
import org.apache.rocketmq.tools.command.message.QueryMsgByKeySubCommand;
import org.apache.rocketmq.tools.command.message.QueryMsgByOffsetSubCommand;
import org.apache.rocketmq.tools.command.message.QueryMsgByUniqueKeySubCommand;
import org.apache.rocketmq.tools.command.message.QueryMsgTraceByIdSubCommand;
import org.apache.rocketmq.tools.command.message.SendMessageCommand;
import org.apache.rocketmq.tools.command.namesrv.AddWritePermSubCommand;
import org.apache.rocketmq.tools.command.namesrv.DeleteKvConfigCommand;
import org.apache.rocketmq.tools.command.namesrv.GetNamesrvConfigCommand;
import org.apache.rocketmq.tools.command.namesrv.UpdateKvConfigCommand;
import org.apache.rocketmq.tools.command.namesrv.UpdateNamesrvConfigCommand;
import org.apache.rocketmq.tools.command.namesrv.WipeWritePermSubCommand;
import org.apache.rocketmq.tools.command.offset.CloneGroupOffsetCommand;
import org.apache.rocketmq.tools.command.offset.ResetOffsetByTimeCommand;
import org.apache.rocketmq.tools.command.offset.SkipAccumulationSubCommand;
import org.apache.rocketmq.tools.command.producer.ProducerSubCommand;
import org.apache.rocketmq.tools.command.queue.QueryConsumeQueueCommand;
import org.apache.rocketmq.tools.command.stats.StatsAllSubCommand;
import org.apache.rocketmq.tools.command.topic.AllocateMQSubCommand;
import org.apache.rocketmq.tools.command.topic.DeleteTopicSubCommand;
import org.apache.rocketmq.tools.command.topic.RemappingStaticTopicSubCommand;
import org.apache.rocketmq.tools.command.topic.TopicClusterSubCommand;
import org.apache.rocketmq.tools.command.topic.TopicListSubCommand;
import org.apache.rocketmq.tools.command.topic.TopicRouteSubCommand;
import org.apache.rocketmq.tools.command.topic.TopicStatusSubCommand;
import org.apache.rocketmq.tools.command.topic.UpdateOrderConfCommand;
import org.apache.rocketmq.tools.command.topic.UpdateStaticTopicSubCommand;
import org.apache.rocketmq.tools.command.topic.UpdateTopicPermSubCommand;
import org.apache.rocketmq.tools.command.topic.UpdateTopicSubCommand;
import org.slf4j.LoggerFactory;

public class MQAdminStartup {
    protected static final List<SubCommand> SUB_COMMANDS = new ArrayList<SubCommand>();

    private static final String ROCKETMQ_HOME = System.getProperty(MixAll.ROCKETMQ_HOME_PROPERTY,
        System.getenv(MixAll.ROCKETMQ_HOME_ENV));

    public static void main(String[] args) {
        main0(args, null);
    }

    public static void main0(String[] args, RPCHook rpcHook) {
        System.setProperty(RemotingCommand.REMOTING_VERSION_KEY, Integer.toString(MQVersion.CURRENT_VERSION));

        //PackageConflictDetect.detectFastjson();

        initCommand();

        try {
            initLogback();
            switch (args.length) {
                case 0:
                    printHelp();
                    break;
                case 2:
                    if (args[0].equals("help")) {
                        SubCommand cmd = findSubCommand(args[1]);
                        if (cmd != null) {
                            Options options = ServerUtil.buildCommandlineOptions(new Options());
                            options = cmd.buildCommandlineOptions(options);
                            if (options != null) {
                                ServerUtil.printCommandLineHelp("mqadmin " + cmd.commandName(), options);
                            }
                        } else {
                            System.out.printf("The sub command %s not exist.%n", args[1]);
                        }
                        break;
                    }
                case 1:
                default:
                    SubCommand cmd = findSubCommand(args[0]);
                    if (cmd != null) {
                        String[] subargs = parseSubArgs(args);

                        Options options = ServerUtil.buildCommandlineOptions(new Options());
                        final CommandLine commandLine =
                            ServerUtil.parseCmdLine("mqadmin " + cmd.commandName(), subargs, cmd.buildCommandlineOptions(options),
                                new PosixParser());
                        if (null == commandLine) {
                            return;
                        }

                        if (commandLine.hasOption('n')) {
                            String namesrvAddr = commandLine.getOptionValue('n');
                            System.setProperty(MixAll.NAMESRV_ADDR_PROPERTY, namesrvAddr);
                        }
                        if (rpcHook != null) {
                            cmd.execute(commandLine, options, rpcHook);
                        } else {
                            cmd.execute(commandLine, options, AclUtils.getAclRPCHook(ROCKETMQ_HOME + MixAll.ACL_CONF_TOOLS_FILE));
                        }
                    } else {
                        System.out.printf("The sub command %s not exist.%n", args[0]);
                    }
                    break;
            }
        } catch (Exception e) {
            e.printStackTrace();
        }
    }

    public static void initCommand() {
        initCommand(new UpdateTopicSubCommand());
        initCommand(new DeleteTopicSubCommand());
        initCommand(new UpdateSubGroupSubCommand());
        initCommand(new SetConsumeModeSubCommand());
        initCommand(new DeleteSubscriptionGroupCommand());
        initCommand(new UpdateBrokerConfigSubCommand());
        initCommand(new UpdateTopicPermSubCommand());

        initCommand(new TopicRouteSubCommand());
        initCommand(new TopicStatusSubCommand());
        initCommand(new TopicClusterSubCommand());

        initCommand(new AddBrokerSubCommand());
        initCommand(new RemoveBrokerSubCommand());
        initCommand(new ResetMasterFlushOffsetSubCommand());
        initCommand(new BrokerStatusSubCommand());
        initCommand(new QueryMsgByIdSubCommand());
        initCommand(new QueryMsgByKeySubCommand());
        initCommand(new QueryMsgByUniqueKeySubCommand());
        initCommand(new QueryMsgByOffsetSubCommand());
        initCommand(new QueryMsgTraceByIdSubCommand());

        initCommand(new PrintMessageSubCommand());
        initCommand(new PrintMessageByQueueCommand());
        initCommand(new SendMsgStatusCommand());
        initCommand(new BrokerConsumeStatsSubCommad());

        initCommand(new ProducerConnectionSubCommand());
        initCommand(new ConsumerConnectionSubCommand());
        initCommand(new ConsumerProgressSubCommand());
        initCommand(new ConsumerStatusSubCommand());
        initCommand(new CloneGroupOffsetCommand());
        //for producer
        initCommand(new ProducerSubCommand());

        initCommand(new ClusterListSubCommand());
        initCommand(new TopicListSubCommand());

        initCommand(new UpdateKvConfigCommand());
        initCommand(new DeleteKvConfigCommand());

        initCommand(new WipeWritePermSubCommand());
        initCommand(new AddWritePermSubCommand());
        initCommand(new ResetOffsetByTimeCommand());
        initCommand(new SkipAccumulationSubCommand());

        initCommand(new UpdateOrderConfCommand());
        initCommand(new CleanExpiredCQSubCommand());
        initCommand(new DeleteExpiredCommitLogSubCommand());
        initCommand(new CleanUnusedTopicCommand());

        initCommand(new StartMonitoringSubCommand());
        initCommand(new StatsAllSubCommand());

        initCommand(new AllocateMQSubCommand());

        initCommand(new CheckMsgSendRTCommand());
        initCommand(new CLusterSendMsgRTCommand());

        initCommand(new GetNamesrvConfigCommand());
        initCommand(new UpdateNamesrvConfigCommand());
        initCommand(new GetBrokerConfigCommand());
        initCommand(new GetConsumerConfigSubCommand());

        initCommand(new QueryConsumeQueueCommand());
        initCommand(new SendMessageCommand());
        initCommand(new ConsumeMessageCommand());

        //for acl command
        initCommand(new UpdateAccessConfigSubCommand());
        initCommand(new DeleteAccessConfigSubCommand());
        initCommand(new ClusterAclConfigVersionListSubCommand());
        initCommand(new UpdateGlobalWhiteAddrSubCommand());
        initCommand(new GetAccessConfigSubCommand());

        initCommand(new UpdateStaticTopicSubCommand());
        initCommand(new RemappingStaticTopicSubCommand());

        initCommand(new ExportMetadataCommand());
        initCommand(new ExportConfigsCommand());
        initCommand(new ExportMetricsCommand());

        initCommand(new HAStatusSubCommand());
<<<<<<< HEAD
        initCommand(new DumpCompactionLogCommand());
=======

        initCommand(new GetSyncStateSetSubCommand());
        initCommand(new GetBrokerEpochSubCommand());
        initCommand(new GetControllerMetaDataSubCommand());

        initCommand(new GetControllerConfigSubCommand());
        initCommand(new UpdateControllerConfigSubCommand());
        initCommand(new ReElectMasterSubCommand());
        initCommand(new CleanControllerBrokerDataSubCommand());
>>>>>>> f3e113cb
    }

    private static void initLogback() throws Exception {
        LoggerContext lc = (LoggerContext) LoggerFactory.getILoggerFactory();
        JoranConfigurator configurator = new JoranConfigurator();
        configurator.setContext(lc);
        lc.reset();

        //avoid the exception
        if (ROCKETMQ_HOME != null
            && Files.exists(Paths.get(ROCKETMQ_HOME + "/conf/logback_tools.xml"))) {
            configurator.doConfigure(ROCKETMQ_HOME + "/conf/logback_tools.xml");
        }
    }

    private static void printHelp() {
        System.out.printf("The most commonly used mqadmin commands are:%n");

        for (SubCommand cmd : SUB_COMMANDS) {
            System.out.printf("   %-25s %s%n", cmd.commandName(), cmd.commandDesc());
        }

        System.out.printf("%nSee 'mqadmin help <command>' for more information on a specific command.%n");
    }

    private static SubCommand findSubCommand(final String name) {
        for (SubCommand cmd : SUB_COMMANDS) {
            if (cmd.commandName().equalsIgnoreCase(name) || cmd.commandAlias() != null && cmd.commandAlias().equalsIgnoreCase(name)) {
                return cmd;
            }
        }

        return null;
    }

    private static String[] parseSubArgs(String[] args) {
        if (args.length > 1) {
            String[] result = new String[args.length - 1];
            for (int i = 0; i < args.length - 1; i++) {
                result[i] = args[i + 1];
            }
            return result;
        }
        return null;
    }

    public static void initCommand(SubCommand command) {
        SUB_COMMANDS.add(command);
    }
}<|MERGE_RESOLUTION|>--- conflicted
+++ resolved
@@ -259,9 +259,6 @@
         initCommand(new ExportMetricsCommand());
 
         initCommand(new HAStatusSubCommand());
-<<<<<<< HEAD
-        initCommand(new DumpCompactionLogCommand());
-=======
 
         initCommand(new GetSyncStateSetSubCommand());
         initCommand(new GetBrokerEpochSubCommand());
@@ -271,7 +268,7 @@
         initCommand(new UpdateControllerConfigSubCommand());
         initCommand(new ReElectMasterSubCommand());
         initCommand(new CleanControllerBrokerDataSubCommand());
->>>>>>> f3e113cb
+        initCommand(new DumpCompactionLogCommand());
     }
 
     private static void initLogback() throws Exception {
