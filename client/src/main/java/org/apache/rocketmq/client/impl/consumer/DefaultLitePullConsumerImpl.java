--- conflicted
+++ resolved
@@ -149,12 +149,9 @@
     private final MessageQueueLock messageQueueLock = new MessageQueueLock();
 
     private final ArrayList<ConsumeMessageHook> consumeMessageHookList = new ArrayList<ConsumeMessageHook>();
-<<<<<<< HEAD
 
     // only for test purpose, will be modified by reflection in unit test.
     @SuppressWarnings("FieldMayBeFinal") private static boolean doNotUpdateTopicSubscribeInfoWhenSubscriptionChanged = false;
-=======
->>>>>>> 13933297
 
     public DefaultLitePullConsumerImpl(final DefaultLitePullConsumer defaultLitePullConsumer, final RPCHook rpcHook) {
         this.defaultLitePullConsumer = defaultLitePullConsumer;
