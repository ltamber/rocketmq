--- conflicted
+++ resolved
@@ -35,11 +35,8 @@
 import java.util.concurrent.atomic.AtomicInteger;
 import java.util.concurrent.atomic.AtomicIntegerFieldUpdater;
 import java.util.concurrent.atomic.AtomicLong;
-<<<<<<< HEAD
 import java.util.function.Consumer;
-=======
-
->>>>>>> f3e113cb
+
 import org.apache.rocketmq.common.UtilAll;
 import org.apache.rocketmq.common.constant.LoggerName;
 import org.apache.rocketmq.common.message.MessageExtBatch;
@@ -203,12 +200,12 @@
         assert byteBufferMsg != null;
         assert cb != null;
 
-        int currentPos = this.wrotePosition.get();
+        int currentPos = WROTE_POSITION_UPDATER.get(this);
         if (currentPos < this.fileSize) {
             ByteBuffer byteBuffer = appendMessageBuffer().slice();
             byteBuffer.position(currentPos);
             AppendMessageResult result = cb.doAppend(byteBuffer, this.fileFromOffset, this.fileSize - currentPos, byteBufferMsg);
-            this.wrotePosition.addAndGet(result.getWroteBytes());
+            WROTE_POSITION_UPDATER.addAndGet(this, result.getWroteBytes());
             this.storeTimestamp = result.getStoreTimestamp();
             return result;
         }
